<<<<<<< HEAD
# data/ Module

**Quickstart:**

1. **Preprocess your CSV**

   ```python
   from data.preprocessing import preprocess
   df, encoders = preprocess(
     "transactions.csv",
     cols_to_drop=[...],
     date_features=["unix_trans_time"],
     cat_features=[...],
     cont_features=[...]
   )
   ```

2. **Create the Dataset**

   ```python
   from data.dataset import TxnDataset
   ds = TxnDataset(
     df=df,
     group_key="cc_num",
     cat_features=[...],
     cont_features=[...],
     max_len=256  # optional
   )
   ```

3. **Build the DataLoader**

   ```python
   from torch.utils.data import DataLoader
   from data.collate import collate_fn

   loader = DataLoader(
     ds,
     batch_size=64,
     shuffle=True,
     collate_fn=collate_fn
   )
   ```

4. **Train**  Iterate over `loader` to get `(inputs, targets, mask)` batches.

---

* Use `encoders` at inference to map IDs back to original labels.
* Adjust `max_len`, `batch_size`, and features lists as needed.
=======
````markdown
# data/ Module

Turn raw CSV transactions into Transformer-ready mini-batches in four simple steps.

## 1. Preprocessing (`preprocessing.py`)

- **Input:** Raw CSV with dates, categories, amounts, etc.
- **Actions:**
  1. Drop unused columns.
  2. Convert date/timestamp columns to numeric features.
  3. Fit & apply `LabelEncoder` to each categorical field.
- **Output:**
  - `df_processed` (sorted `pd.DataFrame` with only numeric columns)
  - `encoders` (`dict[str, LabelEncoder]`) for each categorical field

## 2. Dataset (`dataset.py`)

**Class:** `TxnDataset`

```python
TxnDataset(
    df: pd.DataFrame,            # sorted by group_key then time
    group_key: str,             # e.g. "cc_num"
    cat_fields: list[str],
    cont_fields: list[str],
    max_len: int | None = None  # history window (optional)
)
````

* **Initialization:**

  1. Reset DataFrame index for contiguous slicing.
  2. Convert `cat_fields` → `cat_array` (shape `[T, C]`).
     Convert `cont_fields` → `cont_array` (shape `[T, F]`).
  3. Record `group_starts` & `group_lengths` for each user/card.
  4. Build `cum_counts` so `__getitem__` can map sample index → (card, time-step).
* **`__getitem__(idx)`:**

  * Determine `group_id` & local step `t` via `cum_counts`.
  * Compute slice indices:

    ```python
    base = group_starts[group_id]
    seq_end = base + t + 1
    left = max(base, seq_end - max_len) if max_len else base
    ```
  * Slice:

    * `cat_context = cat_array[left:seq_end]` → `[seq_len, C]`
    * `cont_context = cont_array[left:seq_end]` → `[seq_len, F]`
    * `cat_target = cat_array[seq_end]` → `[C]`
    * `cont_target = cont_array[seq_end]` → `[F]`
  * Return:

    ```python
    inputs = {"cat": cat_context, "cont": cont_context}
    targets = {"tgt_cat": cat_target, "tgt_cont": cont_target}
    ```

## 3. Collation (`collate.py`)

**Function:** `collate_fn(batch)`

* **Input:** list of `(inputs, targets)` pairs from `__getitem__`.
* **Process:**

  1. Extract and pad `inputs["cat"]` & `inputs["cont"]` → `[B, max_seq, C]`, `[B, max_seq, F]`.
  2. Stack `targets["tgt_cat"]` → `[B, C]`; `targets["tgt_cont"]` → `[B, F]`.
  3. Build boolean `padding_mask` of shape `[B, max_seq]`.
* **Output:**

  ```python
  batch_inputs:  {"cat": Tensor[B, max_seq, C], "cont": Tensor[B, max_seq, F]}
  batch_targets: {"tgt_cat": Tensor[B, C], "tgt_cont": Tensor[B, F]}
  padding_mask:  BoolTensor[B, max_seq]
  ```

## 4. DataLoader Setup

```python
from torch.utils.data import DataLoader
from data.preprocessing import preprocess
from data.dataset import TxnDataset
from data.collate import collate_fn

# 1) Preprocess
df_processed, encoders = preprocess(
    "transactions.csv",
    cols_to_drop=[...],
    date_features=["unix_trans_time"],
    cat_fields=["merchant_id", "category_id", ...],
)

# 2) Dataset
ds = TxnDataset(
    df=df_processed,
    group_key="cc_num",
    cat_fields=[...],
    cont_fields=[...],
    max_len=256,  # optional window
)

# 3) DataLoader
loader = DataLoader(
    ds,
    batch_size=64,
    shuffle=True,
    num_workers=4,
    pin_memory=True,
    collate_fn=collate_fn,
)
```

**Notes:**

* Use `encoders` at inference to map IDs back to labels.
* Update `cat_fields`/`cont_fields` lists when adding/removing features.

```
```
>>>>>>> 30bc069b
<|MERGE_RESOLUTION|>--- conflicted
+++ resolved
@@ -1,4 +1,3 @@
-<<<<<<< HEAD
 # data/ Module
 
 **Quickstart:**
@@ -33,142 +32,35 @@
 
    ```python
    from torch.utils.data import DataLoader
-   from data.collate import collate_fn
+   from txn_model.data.dataset import TxnDataset
+   from txn_model.data.collate import collate_fn
+   from txn_model.data.samplers import AutoBucketSampler
 
+   # 1) Preprocess
+   df_processed, encoders = preprocessing('transactions.csv', cols_to_drop=..., date_features=..., cat_fields=...)
+
+   # 2) Build examples
+   examples = build_train_examples(df_processed, group_key='cc_num', cat_fields=..., cont_fields=...)
+
+   # 3) Dataset
+   ds = TxnDataset(examples)
+
+   # 4) Sampler
+   lengths = [ len(ex['cat_merchant_id']) for ex in examples ]
+   sampler = AutoBucketSampler(lengths, batch_size=32, bucket_size_multiplier=50)
+
+   # 5) DataLoader
    loader = DataLoader(
-     ds,
-     batch_size=64,
-     shuffle=True,
-     collate_fn=collate_fn
+       ds,
+       batch_sampler=sampler,
+       collate_fn=collate_fn
    )
    ```
 
-4. **Train**  Iterate over `loader` to get `(inputs, targets, mask)` batches.
-
 ---
 
-* Use `encoders` at inference to map IDs back to original labels.
-* Adjust `max_len`, `batch_size`, and features lists as needed.
-=======
-````markdown
-# data/ Module
+**Tips:**
 
-Turn raw CSV transactions into Transformer-ready mini-batches in four simple steps.
-
-## 1. Preprocessing (`preprocessing.py`)
-
-- **Input:** Raw CSV with dates, categories, amounts, etc.
-- **Actions:**
-  1. Drop unused columns.
-  2. Convert date/timestamp columns to numeric features.
-  3. Fit & apply `LabelEncoder` to each categorical field.
-- **Output:**
-  - `df_processed` (sorted `pd.DataFrame` with only numeric columns)
-  - `encoders` (`dict[str, LabelEncoder]`) for each categorical field
-
-## 2. Dataset (`dataset.py`)
-
-**Class:** `TxnDataset`
-
-```python
-TxnDataset(
-    df: pd.DataFrame,            # sorted by group_key then time
-    group_key: str,             # e.g. "cc_num"
-    cat_fields: list[str],
-    cont_fields: list[str],
-    max_len: int | None = None  # history window (optional)
-)
-````
-
-* **Initialization:**
-
-  1. Reset DataFrame index for contiguous slicing.
-  2. Convert `cat_fields` → `cat_array` (shape `[T, C]`).
-     Convert `cont_fields` → `cont_array` (shape `[T, F]`).
-  3. Record `group_starts` & `group_lengths` for each user/card.
-  4. Build `cum_counts` so `__getitem__` can map sample index → (card, time-step).
-* **`__getitem__(idx)`:**
-
-  * Determine `group_id` & local step `t` via `cum_counts`.
-  * Compute slice indices:
-
-    ```python
-    base = group_starts[group_id]
-    seq_end = base + t + 1
-    left = max(base, seq_end - max_len) if max_len else base
-    ```
-  * Slice:
-
-    * `cat_context = cat_array[left:seq_end]` → `[seq_len, C]`
-    * `cont_context = cont_array[left:seq_end]` → `[seq_len, F]`
-    * `cat_target = cat_array[seq_end]` → `[C]`
-    * `cont_target = cont_array[seq_end]` → `[F]`
-  * Return:
-
-    ```python
-    inputs = {"cat": cat_context, "cont": cont_context}
-    targets = {"tgt_cat": cat_target, "tgt_cont": cont_target}
-    ```
-
-## 3. Collation (`collate.py`)
-
-**Function:** `collate_fn(batch)`
-
-* **Input:** list of `(inputs, targets)` pairs from `__getitem__`.
-* **Process:**
-
-  1. Extract and pad `inputs["cat"]` & `inputs["cont"]` → `[B, max_seq, C]`, `[B, max_seq, F]`.
-  2. Stack `targets["tgt_cat"]` → `[B, C]`; `targets["tgt_cont"]` → `[B, F]`.
-  3. Build boolean `padding_mask` of shape `[B, max_seq]`.
-* **Output:**
-
-  ```python
-  batch_inputs:  {"cat": Tensor[B, max_seq, C], "cont": Tensor[B, max_seq, F]}
-  batch_targets: {"tgt_cat": Tensor[B, C], "tgt_cont": Tensor[B, F]}
-  padding_mask:  BoolTensor[B, max_seq]
-  ```
-
-## 4. DataLoader Setup
-
-```python
-from torch.utils.data import DataLoader
-from data.preprocessing import preprocess
-from data.dataset import TxnDataset
-from data.collate import collate_fn
-
-# 1) Preprocess
-df_processed, encoders = preprocess(
-    "transactions.csv",
-    cols_to_drop=[...],
-    date_features=["unix_trans_time"],
-    cat_fields=["merchant_id", "category_id", ...],
-)
-
-# 2) Dataset
-ds = TxnDataset(
-    df=df_processed,
-    group_key="cc_num",
-    cat_fields=[...],
-    cont_fields=[...],
-    max_len=256,  # optional window
-)
-
-# 3) DataLoader
-loader = DataLoader(
-    ds,
-    batch_size=64,
-    shuffle=True,
-    num_workers=4,
-    pin_memory=True,
-    collate_fn=collate_fn,
-)
-```
-
-**Notes:**
-
-* Use `encoders` at inference to map IDs back to labels.
-* Update `cat_fields`/`cont_fields` lists when adding/removing features.
-
-```
-```
->>>>>>> 30bc069b
+- You don’t need to write separate column‑mapping code—`preprocessing.py` returns the encoders you’ll need to translate numeric IDs back to labels at inference time.
+- Adjust the `bucket_size_multiplier` to balance padding efficiency vs. within‑batch randomness.
+- If you update field names or add new features, just update the argument lists in the preprocessing and example‑building calls.
