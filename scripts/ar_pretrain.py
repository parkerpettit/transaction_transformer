--- conflicted
+++ resolved
@@ -128,10 +128,7 @@
         train_df, _, _, encoders, cat_feats, cont_feats, _ = torch.load(
             args.cache, weights_only=False
         )
-<<<<<<< HEAD
-=======
         print(f"[AR Pretrain] Loaded data from {args.cache}")
->>>>>>> bb38afa9
 
     cat_sizes = {c: len(encoders[c]["inv"]) for c in cat_feats}
     config = build_config(cat_sizes, cont_feats)
@@ -148,10 +145,9 @@
     loader = DataLoader(
         ds, batch_size=args.batch_size, shuffle=True, collate_fn=collate_fn
     )
-<<<<<<< HEAD
-=======
+
     print("[AR Pretrain] DataLoader created")
->>>>>>> bb38afa9
+
 
     optimizer = torch.optim.Adam(model.parameters(), lr=args.lr)
     crit_cat = nn.CrossEntropyLoss()
